--- conflicted
+++ resolved
@@ -224,7 +224,7 @@
 
 # Endpoint to handle scholarship applications
 @app.post("/apply")
-def apply_scholarship(application: ApplicationRequest, db: Session = Depends(get_db)):
+async def apply_scholarship(application: ApplicationRequest, db: Session = Depends(get_db)):
     # Lookup the scholarship by converting the numeric id to a string.
     scholarship = db.query(Scholarship).filter(Scholarship.id == str(application.scholarshipId)).first()
     if not scholarship:
@@ -242,40 +242,6 @@
     
     scholarship.applicants += 1
     db.commit()
-    
-    return {
-        "message": "Application submitted successfully",
-        "scholarship": scholarship_to_dict(scholarship)
-    }
-<<<<<<< HEAD
-=======
-    
-    return result
-
-# Model for scholarship application
-class ScholarshipApplication(BaseModel):
-    wallet_address: str
-    scholarship_id: str
-    student_data: Dict[str, Any]
-    signature: str
-
-# Endpoint to apply for a scholarship
-@app.post("/apply")
-async def apply_for_scholarship(application: ScholarshipApplication, db: Session = Depends(get_db)):
-    # Verify the user's signature
-    encoded_message = encode_defunct(text=json.dumps(application.student_data))
-    try:
-        recovered_address = w3.eth.account.recover_message(encoded_message, signature=application.signature)
-    except Exception as e:
-        raise HTTPException(status_code=400, detail=f"Signature verification error: {e}")
-
-    if recovered_address.lower() != application.wallet_address.lower():
-        raise HTTPException(status_code=401, detail="Invalid signature")
-    
-    # Check if the scholarship exists
-    scholarship = db.query(Scholarship).filter(Scholarship.id == application.scholarship_id).first()
-    if not scholarship:
-        raise HTTPException(status_code=404, detail="Scholarship not found")
     
     # Process the scholarship application through our decision making pipeline
     try:
@@ -336,7 +302,6 @@
         return result
     except Exception as e:
         raise HTTPException(status_code=500, detail=f"Error processing application: {str(e)}")
->>>>>>> 51d6e7e3
 
 # New endpoint for routing a query
 @app.post("/query")
